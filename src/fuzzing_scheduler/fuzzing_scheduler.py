"""
이 모듈은 celery를 활용해 퍼저에서 생성한 변조된 HTTP 요청을 비동기·분산 방식으로 전송하고,
응답 분석까지 워크플로우로 관리하는 중앙 퍼징 스케줄러 역할을 수행합니다.
대규모 분산 퍼징 환경에 적합하며, 각 요청과 분석 작업을 celery task로 처리합니다.

fuzzing_scheduler는 퍼징 요청의 분산/스케줄링과 워커 관리를 담당하고,
실제로 어떤 응답이 취약한지 분석하는 로직은
각 스캐너(예: ExampleScanner)에서 구현해야 합니다.

필요조건:
- redis 컨테이너 실행 중
- start_celery_workers() 함수 호출로 워커들이 자동으로 시작됨

주요 기능:
- celery app 설정 및 관리
- HTTP 요청 전송 task (fuzz_request 큐)
- 응답 분석 task (analyze_response 큐)
- 워커 프로세스 자동 시작/종료 관리
"""

import os
import time
import subprocess
from datetime import datetime
from typing import Any, Dict, List, Optional

import chardet
import requests
from celery import Celery

from typedefs import RequestData


# 멀티프로세싱 환경에서 celery 오류 방지
os.environ.setdefault("FORKED_BY_MULTIPROCESSING", "1")

celery_app = Celery(
    "fuzzer",
    broker="redis://localhost:6379/0",
    backend="redis://localhost:6379/1",
    task_acks_late=True,
    # TODO: imports에 스캐너 모듈을 추가하여 자동으로 로드되도록 설정 필요
    imports=[
        "fuzzing_scheduler.fuzzing_scheduler",
        "scanners.reflected_xss",  # 예시 스캐너 모듈
    ],
)
# celery_app.autodiscover_tasks(["scanners"])


def create_worker_command(queue_name: str, concurrency: int) -> List[str]:
    """
    Celery 워커 명령어 생성

    -A: 어떤 모듈에서 celery app을 찾을 것인가"를 의미합니다
    -Q: 큐 이름을 지정합니다. 여기서는 "fuzz_request", "analyze_response"큐를 사용합니다.
    worker: 워커 프로세스를 실행합니다.
    --concurrency=2: 동시에 2개의 작업을 처리할 수 있는 워커 프로세스(스레드/프로세스) 수를 지정합니다.
    --loglevel=INFO: 로그 레벨을 INFO로 설정하여 실행 중인 작업의 상태를 출력합니다.
    """
    return [
        "celery",
        "-A",
        "fuzzing_scheduler.fuzzing_scheduler",
        "worker",
        "-Q",
        queue_name,
        f"--concurrency={concurrency}",
        "--loglevel=INFO",
    ]


def start_celery_worker(
    queue_name: str, concurrency: int
) -> Optional[subprocess.Popen]:
    """단일 Celery 워커 시작"""
    cmd = create_worker_command(queue_name, concurrency)
    print(f"[INFO] {queue_name} 워커 시작 중...")

    try:
        worker = subprocess.Popen(  # pylint: disable=consider-using-with
            cmd,
            cwd=os.path.dirname(
                os.path.dirname(os.path.abspath(__file__))
            ),  # src/ 디렉토리
            stdout=subprocess.PIPE,
            stderr=subprocess.PIPE,
            env=os.environ.copy(),
        )
        return worker
    except (subprocess.SubprocessError, OSError, FileNotFoundError) as e:
        print(f"[ERROR] {queue_name} 워커 시작 실패: {e}")
        return None


def start_celery_workers() -> List[subprocess.Popen]:
    """Celery 워커들을 백그라운드에서 시작"""
    print("[INFO] Celery 워커 시작 중...")

    workers = []
    worker_configs = [("fuzz_request", 6), ("analyze_response", 4)]

    for queue_name, concurrency in worker_configs:
        worker = start_celery_worker(queue_name, concurrency)
        if worker:
            workers.append(worker)

    # 워커들이 제대로 시작될 때까지 잠시 대기
    time.sleep(3)

    # 워커 상태 확인
    for worker in workers:
        if worker.poll() is not None:
            print("[ERROR] celery 워커가 실행 실패")

    return workers


@celery_app.task(name="tasks.send_fuzz_request", queue="fuzz_request")
def send_fuzz_request(request_data: RequestData, *args, **kwargs) -> Dict[str, Any]:
    """requests.request의 모든 인자를 받아 HTTP 요청을 전송하는 범용 래퍼 함수"""
<<<<<<< HEAD
=======

    # RequestData의 형태로 인자가 전달되면 requests.request에 맞게 변환
>>>>>>> efcbf281
    if request_data:
        kwargs.update(requestdata_to_requests_kwargs(request_data))

    response = requests.request(*args, **kwargs, timeout=30)

    # 인코딩 자동 감지
    detected_encoding = chardet.detect(response.content)["encoding"]
    body = response.content.decode(detected_encoding or "utf-8", errors="replace")

    return {
        "status_code": response.status_code,
        "headers": dict(response.headers),
        "text": response.text,
        "elapsed_time": response.elapsed.total_seconds(),
        "http_version": response.raw.version,
        "url": response.url,
        "body": body,
        "timestamp": datetime.now(),
        "cookies": dict(response.cookies),
        "request_info": {
            "method": response.request.method,
            "url": response.request.url,
            "headers": dict(response.request.headers),
            "body": (
                response.request.body.decode("utf-8", errors="replace")
                if isinstance(response.request.body, bytes)
                else str(response.request.body)
            ),
        },
        "request_data": request_data,
        "redirect_history": (
            [
                {
                    "status_code": r.status_code,
                    "url": r.url,
                    "headers": dict(r.headers),
                }
                for r in response.history
            ]
            if response.history
            else None
        ),
    }


def requestdata_to_requests_kwargs(request_data: RequestData) -> dict:
    """RequestData 객체를 requests.request에 필요한 인자 형태로 변환"""
    method = request_data["meta"]["method"]
    url = f"http://{request_data['meta']['domain']}{request_data['meta']['path']}"
    headers = {h["key"]: h["value"] for h in (request_data.get("headers") or [])}
    params = {q["key"]: q["value"] for q in (request_data.get("query_params") or [])}
    data = None
    if request_data["body"] and request_data["body"].get("body"):
        data = request_data["body"]["body"]
    return {
        "method": method,
        "url": url,
        "headers": headers,
        "params": params,
        "data": data,
    }<|MERGE_RESOLUTION|>--- conflicted
+++ resolved
@@ -119,11 +119,8 @@
 @celery_app.task(name="tasks.send_fuzz_request", queue="fuzz_request")
 def send_fuzz_request(request_data: RequestData, *args, **kwargs) -> Dict[str, Any]:
     """requests.request의 모든 인자를 받아 HTTP 요청을 전송하는 범용 래퍼 함수"""
-<<<<<<< HEAD
-=======
 
     # RequestData의 형태로 인자가 전달되면 requests.request에 맞게 변환
->>>>>>> efcbf281
     if request_data:
         kwargs.update(requestdata_to_requests_kwargs(request_data))
 
