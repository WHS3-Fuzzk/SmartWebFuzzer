--- conflicted
+++ resolved
@@ -4,24 +4,23 @@
 import string
 import time
 import re
-from datetime import datetime
+import copy
 from typing import Any, Dict, Iterable, List, cast
+
 from celery.result import AsyncResult
 from celery import chain
+
 from db_writer import (
     insert_fuzzed_request,
     insert_fuzzed_response,
     insert_vulnerability_scan_result,
 )
+from typedefs import RequestData, Body
+
 from scanners.base import BaseScanner
+from scanners.utils import to_fuzzed_request_dict, to_fuzzed_response_dict
 from fuzzing_scheduler.fuzzing_scheduler import celery_app
 from fuzzing_scheduler.fuzzing_scheduler import send_fuzz_request
-from typedefs import RequestData, Body
-from scanners.utils import to_fuzzed_request_dict, to_fuzzed_response_dict
-<<<<<<< HEAD
-=======
-import copy
->>>>>>> e4c51a4f
 
 
 class CommandiScanner(BaseScanner):
@@ -187,10 +186,6 @@
                         parent = r.parent.get() if r.parent else {}
                         fr_req = parent.get("request_data")
 
-                        # 퍼징 요청 응답 시간 및 페이로드 출력
-                        if parent and "elapsed_time" in parent:
-                            elapsed_time = parent["elapsed_time"]
-
                         if fr_req:
                             fr_dict = to_fuzzed_request_dict(
                                 fr_req,
@@ -198,60 +193,12 @@
                                 self.vulnerability_name,
                                 fr_req.get("extra", {}).get("payload", ""),
                             )
-<<<<<<< HEAD
-                        except Exception as e:
-                            continue
-
-                        try:
-                            insert_fuzzed_response(fuzzed_response, fuzzed_request_id)
-                        except Exception as e:
-                            pass
-
-                        # 취약점이 발견된 경우에만 vulnerability_scan_results에 저장
-                        if result and result != {}:
-                            print(
-                                f"[{self.vulnerability_name}] {result.get('evidence', '')}"
-                            )
-                            scan_result = {
-                                "vulnerability_name": self.vulnerability_name,
-                                "original_request_id": request_id,
-                                "fuzzed_request_id": fuzzed_request_id,
-                                "domain": fuzzed_request.get("meta", {}).get(
-                                    "domain", ""
-                                ),
-                                "endpoint": fuzzed_request.get("meta", {}).get(
-                                    "path", ""
-                                ),
-                                "method": fuzzed_request.get("meta", {}).get(
-                                    "method", ""
-                                ),
-                                "payload": fuzzed_request.get("extra", {}).get(
-                                    "payload", ""
-                                ),
-                                "parameter": fuzzed_request.get("extra", {}).get(
-                                    "fuzzed_param", ""
-                                ),
-                                "extra": {
-                                    "confidence": 0.9,
-                                    "details": result.get("evidence", "취약점 발견"),
-                                    "timestamp": datetime.now().isoformat(),
-                                },
-                            }
-                            try:
-                                insert_vulnerability_scan_result(scan_result)
-                                print(
-                                    f"[{self.vulnerability_name}] 취약점 스캔 결과 저장 완료"
-                                )
-                            except Exception as e:
-                                pass
-
-                    pending.remove(res)
-=======
                             fr_id = insert_fuzzed_request(fr_dict)
                             insert_fuzzed_response(
                                 to_fuzzed_response_dict(parent), fr_id
                             )
                             if result:
+
                                 scan = {
                                     "vulnerability_name": self.vulnerability_name,
                                     "original_request_id": request_id,
@@ -272,11 +219,12 @@
                                 }
 
                                 insert_vulnerability_scan_result(scan)
-                                print(f"[취약점 발견] {result.get('evidence', '')}")
+                                print(
+                                    f"[{self.vulnerability_name}] 취약점 스캔 결과 저장 완료"
+                                )
                     except Exception as e:
                         print(f"[ERROR] 결과 처리 실패: {e}")
                     pending.remove(r)
->>>>>>> e4c51a4f
             time.sleep(0.5)
         return []
 
@@ -290,22 +238,7 @@
     extra = request_data.get("extra", {})
     payload = extra.get("payload", "")
     unique = extra.get("unique_marker")
-    expected = extra.get("expected_delay")
     text = response.get("text", "")
-<<<<<<< HEAD
-    for payload in payloads:
-        if payload in text:
-            return {
-                "payload": payload,
-                "evidence": f"응답에 페이로드({payload})가 그대로 반영됨",
-            }
-    for keyword in evidence_keywords:
-        if keyword in text:
-            return {
-                "payload": "command_injection",
-                "evidence": f"응답에 명령 실행 결과({keyword})가 포함됨",
-            }
-=======
     elapsed_time = response.get("elapsed_time", 0)
     response_time_ms = elapsed_time * 1000  # 초를 밀리초로 변환
     sc = response.get("status_code", 200)
@@ -370,5 +303,4 @@
         if s.lower() in text.lower():
             return {"payload": payload, "evidence": f"의심 문자열: {s}"}
 
->>>>>>> e4c51a4f
     return {}