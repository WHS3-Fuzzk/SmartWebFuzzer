"""db 초기화 (초기 DB 생성 및 테이블 생성)"""

import psycopg2
from psycopg2.extensions import ISOLATION_LEVEL_AUTOCOMMIT

<<<<<<< HEAD
load_dotenv()  # .env 파일 로드


class DBInit:
    """PostgreSQL 데이터베이스 생성 및 테이블 초기화를 담당하는 클래스."""

    def __init__(self):
        """DB 접속에 필요한 환경변수 설정"""
        self.db_name = DB_NAME
        self.user = USER
        self.password = PASSWORD
        self.host = HOST
        self.port = PORT

    def _connect(self, dbname=None):
        """데이터베이스 커넥션을 반환합니다."""
        return psycopg2.connect(
            dbname=dbname or self.db_name,
            user=self.user,
            password=self.password,
            host=self.host,
            port=self.port,
        )

    def create_database_if_not_exists(self):
        """
        postgres DB에 접속하여 대상 DB가 없으면 새로 생성하고,
        존재할 경우 기존 모든 테이블 데이터를 삭제합니다.
        """
        conn = self._connect(dbname="postgres")
        conn.set_isolation_level(ISOLATION_LEVEL_AUTOCOMMIT)
        cur = conn.cursor()

        cur.execute("SELECT 1 FROM pg_database WHERE datname = %s", (self.db_name,))
        exists = cur.fetchone()

        cur.close()
        conn.close()

        if not exists:
            print(f"📦 데이터베이스 '{self.db_name}'가 없어서 생성합니다.")
            self._create_database()
        else:
            print(f"✅ 데이터베이스 '{self.db_name}'는 이미 존재합니다.")
            self.truncate_all_tables()

    def _create_database(self):
        """새로운 데이터베이스를 생성합니다."""
        conn = self._connect(dbname="postgres")
        conn.set_isolation_level(ISOLATION_LEVEL_AUTOCOMMIT)
        cur = conn.cursor()
        cur.execute(f"CREATE DATABASE {self.db_name}")
        cur.close()
        conn.close()

    def truncate_all_tables(self):
        """기존 데이터베이스 내 모든 테이블의 데이터를 비웁니다."""
        conn = self._connect()
        cur = conn.cursor()

        cur.execute(
            """
            DO $$
            DECLARE
                r RECORD;
            BEGIN
                FOR r IN (
                    SELECT tablename FROM pg_tables
                    WHERE schemaname = 'public'
                )
                LOOP
                    EXECUTE 'TRUNCATE TABLE ' || quote_ident(r.tablename) || ' CASCADE';
                END LOOP;
            END $$;
        """
        )

        conn.commit()
        cur.close()
        conn.close()
        print("🧹 모든 테이블 데이터 TRUNCATE 완료")

    def create_tables(self):
        """모든 테이블을 생성합니다."""
        conn = self._connect()
        cur = conn.cursor()

        table_sql = """
        CREATE TABLE IF NOT EXISTS filtered_request (
            id SERIAL PRIMARY KEY,
            is_http INTEGER,
            http_version VARCHAR,
            domain VARCHAR,
            path VARCHAR,
            method VARCHAR,
            timestamp TIMESTAMP
        );

        CREATE TABLE IF NOT EXISTS filtered_response (
            id SERIAL PRIMARY KEY,
            request_id INTEGER NOT NULL REFERENCES filtered_request(id),
            http_version VARCHAR,
            status_code INTEGER,
            timestamp TIMESTAMP
        );

        CREATE TABLE IF NOT EXISTS filtered_request_headers (
            id SERIAL PRIMARY KEY,
            request_id INTEGER REFERENCES filtered_request(id),
            key VARCHAR,
            value TEXT
        );

        CREATE TABLE IF NOT EXISTS filtered_response_headers (
            id SERIAL PRIMARY KEY,
            response_id INTEGER REFERENCES filtered_response(id),
            key VARCHAR,
            value TEXT
        );

        CREATE TABLE IF NOT EXISTS filtered_query_params (
            id SERIAL PRIMARY KEY,
            request_id INTEGER REFERENCES filtered_request(id),
            key VARCHAR,
            value VARCHAR,
            source VARCHAR
        );

        CREATE TABLE IF NOT EXISTS filtered_request_body (
            id SERIAL PRIMARY KEY,
            request_id INTEGER REFERENCES filtered_request(id),
            content_type VARCHAR,
            charset VARCHAR,
            content_length INTEGER,
            content_encoding VARCHAR,
            body TEXT
        );

        CREATE TABLE IF NOT EXISTS filtered_response_body (
            id SERIAL PRIMARY KEY,
            response_id INTEGER REFERENCES filtered_response(id),
            content_type VARCHAR,
            charset VARCHAR,
            content_length INTEGER,
            content_encoding VARCHAR,
            body TEXT
        );

        CREATE TABLE IF NOT EXISTS recon (
            id SERIAL PRIMARY KEY,
            domain VARCHAR,
            path VARCHAR,
            detected_at TIMESTAMP
        );

        CREATE TABLE IF NOT EXISTS recon_software (
            id SERIAL PRIMARY KEY,
            recon_id INTEGER NOT NULL REFERENCES recon(id),
            category VARCHAR,
            name VARCHAR,
            version VARCHAR
        );

        CREATE TABLE IF NOT EXISTS fuzzed_request (
            id SERIAL PRIMARY KEY,
            original_request_id INTEGER NOT NULL REFERENCES filtered_request(id),
            scanner VARCHAR,
            payload TEXT,
            is_http INTEGER,
            http_version VARCHAR,
            domain VARCHAR,
            path VARCHAR,
            method VARCHAR,
            timestamp TIMESTAMP
        );

        CREATE TABLE IF NOT EXISTS fuzzed_request_headers (
            id SERIAL PRIMARY KEY,
            fuzzed_request_id INTEGER REFERENCES fuzzed_request(id),
            key VARCHAR,
            value TEXT
        );

        CREATE TABLE IF NOT EXISTS fuzzed_query_params (
            id SERIAL PRIMARY KEY,
            fuzzed_request_id INTEGER REFERENCES fuzzed_request(id),
            key VARCHAR,
            value VARCHAR,
            source VARCHAR
        );

        CREATE TABLE IF NOT EXISTS fuzzed_request_body (
            id SERIAL PRIMARY KEY,
            fuzzed_request_id INTEGER REFERENCES fuzzed_request(id),
            content_type VARCHAR,
            charset VARCHAR,
            content_length INTEGER,
            content_encoding VARCHAR,
            body TEXT
        );

        CREATE TABLE IF NOT EXISTS fuzzed_response (
            id SERIAL PRIMARY KEY,
            fuzzed_request_id INTEGER NOT NULL REFERENCES fuzzed_request(id),
            http_version INTEGER,
            status_code INTEGER,
            timestamp TIMESTAMP
        );

        CREATE TABLE IF NOT EXISTS fuzzed_response_headers (
            id SERIAL PRIMARY KEY,
            fuzzed_response_id INTEGER REFERENCES fuzzed_response(id),
            key VARCHAR,
            value TEXT
        );

        CREATE TABLE IF NOT EXISTS fuzzed_response_body (
            id SERIAL PRIMARY KEY,
            fuzzed_response_id INTEGER REFERENCES fuzzed_response(id),
            content_type VARCHAR,
            charset VARCHAR,
            content_length INTEGER,
            content_encoding VARCHAR,
            body TEXT
        );
        """

        cur.execute(table_sql)
        conn.commit()
        cur.close()
        conn.close()
        print("✅ 모든 테이블 생성 완료")
=======
from db_config import DB_NAME, USER, PASSWORD, HOST, PORT


def create_database_if_not_exists():
    """기본 postgres DB에 접속해, 대상 DB가 없으면 새로 생성합니다."""
    conn = psycopg2.connect(
        dbname=DB_NAME, user=USER, password=PASSWORD, host=HOST, port=PORT
    )
    conn.set_isolation_level(ISOLATION_LEVEL_AUTOCOMMIT)
    cur = conn.cursor()

    cur.execute("SELECT 1 FROM pg_database WHERE datname = %s", (DB_NAME,))
    exists = cur.fetchone()

    if not exists:
        print(f"📦 데이터베이스 '{DB_NAME}'가 없어서 생성합니다.")
        cur.execute(f"CREATE DATABASE {DB_NAME}")
    else:
        print(f"✅ 데이터베이스 '{DB_NAME}'는 이미 존재합니다.")

    cur.close()
    conn.close()


def create_tables():
    """대상 DB에 접속해 테이블 생성"""
    conn = psycopg2.connect(
        dbname=DB_NAME, user=USER, password=PASSWORD, host=HOST, port=PORT
    )
    cur = conn.cursor()

    table_sql = """
    CREATE TABLE IF NOT EXISTS filtered_request (
        id SERIAL PRIMARY KEY,
        is_http INTEGER,
        http_version VARCHAR,
        domain VARCHAR,
        path VARCHAR,
        method VARCHAR,
        timestamp TIMESTAMP
    );

    CREATE TABLE IF NOT EXISTS filtered_response (
        id SERIAL PRIMARY KEY,
        request_id INTEGER NOT NULL REFERENCES filtered_request(id),
        http_version VARCHAR,
        status_code INTEGER,
        timestamp TIMESTAMP
    );

    CREATE TABLE IF NOT EXISTS filtered_request_headers (
        id SERIAL PRIMARY KEY,
        request_id INTEGER REFERENCES filtered_request(id),
        key VARCHAR,
        value TEXT
    );

    CREATE TABLE IF NOT EXISTS filtered_response_headers (
        id SERIAL PRIMARY KEY,
        response_id INTEGER REFERENCES filtered_response(id),
        key VARCHAR,
        value TEXT
    );

    CREATE TABLE IF NOT EXISTS filtered_query_params (
        id SERIAL PRIMARY KEY,
        request_id INTEGER REFERENCES filtered_request(id),
        key VARCHAR,
        value VARCHAR,
        source VARCHAR
    );

    CREATE TABLE IF NOT EXISTS filtered_request_body (
        id SERIAL PRIMARY KEY,
        request_id INTEGER REFERENCES filtered_request(id),
        content_type VARCHAR,
        charset VARCHAR,
        content_length INTEGER,
        content_encoding VARCHAR,
        body TEXT
    );

    CREATE TABLE IF NOT EXISTS filtered_response_body (
        id SERIAL PRIMARY KEY,
        response_id INTEGER REFERENCES filtered_response(id),
        content_type VARCHAR,
        charset VARCHAR,
        content_length INTEGER,
        content_encoding VARCHAR,
        body TEXT
    );

    CREATE TABLE IF NOT EXISTS recon (
        id SERIAL PRIMARY KEY,
        domain VARCHAR,
        path VARCHAR,
        detected_at TIMESTAMP
    );

    CREATE TABLE IF NOT EXISTS recon_software (
        id SERIAL PRIMARY KEY,
        recon_id INTEGER NOT NULL REFERENCES recon(id),
        category VARCHAR,
        name VARCHAR,
        version VARCHAR
    );

    CREATE TABLE IF NOT EXISTS fuzzed_request (
        id SERIAL PRIMARY KEY,
        original_request_id INTEGER NOT NULL REFERENCES filtered_request(id),
        scanner VARCHAR,
        payload TEXT,
        is_http INTEGER,
        http_version VARCHAR,
        domain VARCHAR,
        path VARCHAR,
        method VARCHAR,
        timestamp TIMESTAMP
    );

    CREATE TABLE IF NOT EXISTS fuzzed_request_headers (
        id SERIAL PRIMARY KEY,
        fuzzed_request_id INTEGER REFERENCES fuzzed_request(id),
        key VARCHAR,
        value TEXT
    );

    CREATE TABLE IF NOT EXISTS fuzzed_query_params (
        id SERIAL PRIMARY KEY,
        fuzzed_request_id INTEGER REFERENCES fuzzed_request(id),
        key VARCHAR,
        value VARCHAR,
        source VARCHAR
    );

    CREATE TABLE IF NOT EXISTS fuzzed_request_body (
        id SERIAL PRIMARY KEY,
        fuzzed_request_id INTEGER REFERENCES fuzzed_request(id),
        content_type VARCHAR,
        charset VARCHAR,
        content_length INTEGER,
        content_encoding VARCHAR,
        body TEXT
    );

    CREATE TABLE IF NOT EXISTS fuzzed_response (
        id SERIAL PRIMARY KEY,
        fuzzed_request_id INTEGER NOT NULL REFERENCES fuzzed_request(id),
        http_version VARCHAR,
        status_code INTEGER,
        timestamp TIMESTAMP
    );

    CREATE TABLE IF NOT EXISTS fuzzed_response_headers (
        id SERIAL PRIMARY KEY,
        fuzzed_response_id INTEGER REFERENCES fuzzed_response(id),
        key VARCHAR,
        value TEXT
    );

    CREATE TABLE IF NOT EXISTS fuzzed_response_body (
        id SERIAL PRIMARY KEY,
        fuzzed_response_id INTEGER REFERENCES fuzzed_response(id),
        content_type VARCHAR,
        charset VARCHAR,
        content_length INTEGER,
        content_encoding VARCHAR,
        body TEXT
    );
    """

    cur.execute(table_sql)
    conn.commit()
    cur.close()
    conn.close()
    print("✅ 모든 테이블 생성 완료")
>>>>>>> 573a9e48


# 실행
if __name__ == "__main__":
    db = DBInit()
    db.create_database_if_not_exists()
    db.create_tables()<|MERGE_RESOLUTION|>--- conflicted
+++ resolved
@@ -2,9 +2,7 @@
 
 import psycopg2
 from psycopg2.extensions import ISOLATION_LEVEL_AUTOCOMMIT
-
-<<<<<<< HEAD
-load_dotenv()  # .env 파일 로드
+from db_config import DB_NAME, USER, PASSWORD, HOST, PORT
 
 
 class DBInit:
@@ -236,184 +234,6 @@
         cur.close()
         conn.close()
         print("✅ 모든 테이블 생성 완료")
-=======
-from db_config import DB_NAME, USER, PASSWORD, HOST, PORT
-
-
-def create_database_if_not_exists():
-    """기본 postgres DB에 접속해, 대상 DB가 없으면 새로 생성합니다."""
-    conn = psycopg2.connect(
-        dbname=DB_NAME, user=USER, password=PASSWORD, host=HOST, port=PORT
-    )
-    conn.set_isolation_level(ISOLATION_LEVEL_AUTOCOMMIT)
-    cur = conn.cursor()
-
-    cur.execute("SELECT 1 FROM pg_database WHERE datname = %s", (DB_NAME,))
-    exists = cur.fetchone()
-
-    if not exists:
-        print(f"📦 데이터베이스 '{DB_NAME}'가 없어서 생성합니다.")
-        cur.execute(f"CREATE DATABASE {DB_NAME}")
-    else:
-        print(f"✅ 데이터베이스 '{DB_NAME}'는 이미 존재합니다.")
-
-    cur.close()
-    conn.close()
-
-
-def create_tables():
-    """대상 DB에 접속해 테이블 생성"""
-    conn = psycopg2.connect(
-        dbname=DB_NAME, user=USER, password=PASSWORD, host=HOST, port=PORT
-    )
-    cur = conn.cursor()
-
-    table_sql = """
-    CREATE TABLE IF NOT EXISTS filtered_request (
-        id SERIAL PRIMARY KEY,
-        is_http INTEGER,
-        http_version VARCHAR,
-        domain VARCHAR,
-        path VARCHAR,
-        method VARCHAR,
-        timestamp TIMESTAMP
-    );
-
-    CREATE TABLE IF NOT EXISTS filtered_response (
-        id SERIAL PRIMARY KEY,
-        request_id INTEGER NOT NULL REFERENCES filtered_request(id),
-        http_version VARCHAR,
-        status_code INTEGER,
-        timestamp TIMESTAMP
-    );
-
-    CREATE TABLE IF NOT EXISTS filtered_request_headers (
-        id SERIAL PRIMARY KEY,
-        request_id INTEGER REFERENCES filtered_request(id),
-        key VARCHAR,
-        value TEXT
-    );
-
-    CREATE TABLE IF NOT EXISTS filtered_response_headers (
-        id SERIAL PRIMARY KEY,
-        response_id INTEGER REFERENCES filtered_response(id),
-        key VARCHAR,
-        value TEXT
-    );
-
-    CREATE TABLE IF NOT EXISTS filtered_query_params (
-        id SERIAL PRIMARY KEY,
-        request_id INTEGER REFERENCES filtered_request(id),
-        key VARCHAR,
-        value VARCHAR,
-        source VARCHAR
-    );
-
-    CREATE TABLE IF NOT EXISTS filtered_request_body (
-        id SERIAL PRIMARY KEY,
-        request_id INTEGER REFERENCES filtered_request(id),
-        content_type VARCHAR,
-        charset VARCHAR,
-        content_length INTEGER,
-        content_encoding VARCHAR,
-        body TEXT
-    );
-
-    CREATE TABLE IF NOT EXISTS filtered_response_body (
-        id SERIAL PRIMARY KEY,
-        response_id INTEGER REFERENCES filtered_response(id),
-        content_type VARCHAR,
-        charset VARCHAR,
-        content_length INTEGER,
-        content_encoding VARCHAR,
-        body TEXT
-    );
-
-    CREATE TABLE IF NOT EXISTS recon (
-        id SERIAL PRIMARY KEY,
-        domain VARCHAR,
-        path VARCHAR,
-        detected_at TIMESTAMP
-    );
-
-    CREATE TABLE IF NOT EXISTS recon_software (
-        id SERIAL PRIMARY KEY,
-        recon_id INTEGER NOT NULL REFERENCES recon(id),
-        category VARCHAR,
-        name VARCHAR,
-        version VARCHAR
-    );
-
-    CREATE TABLE IF NOT EXISTS fuzzed_request (
-        id SERIAL PRIMARY KEY,
-        original_request_id INTEGER NOT NULL REFERENCES filtered_request(id),
-        scanner VARCHAR,
-        payload TEXT,
-        is_http INTEGER,
-        http_version VARCHAR,
-        domain VARCHAR,
-        path VARCHAR,
-        method VARCHAR,
-        timestamp TIMESTAMP
-    );
-
-    CREATE TABLE IF NOT EXISTS fuzzed_request_headers (
-        id SERIAL PRIMARY KEY,
-        fuzzed_request_id INTEGER REFERENCES fuzzed_request(id),
-        key VARCHAR,
-        value TEXT
-    );
-
-    CREATE TABLE IF NOT EXISTS fuzzed_query_params (
-        id SERIAL PRIMARY KEY,
-        fuzzed_request_id INTEGER REFERENCES fuzzed_request(id),
-        key VARCHAR,
-        value VARCHAR,
-        source VARCHAR
-    );
-
-    CREATE TABLE IF NOT EXISTS fuzzed_request_body (
-        id SERIAL PRIMARY KEY,
-        fuzzed_request_id INTEGER REFERENCES fuzzed_request(id),
-        content_type VARCHAR,
-        charset VARCHAR,
-        content_length INTEGER,
-        content_encoding VARCHAR,
-        body TEXT
-    );
-
-    CREATE TABLE IF NOT EXISTS fuzzed_response (
-        id SERIAL PRIMARY KEY,
-        fuzzed_request_id INTEGER NOT NULL REFERENCES fuzzed_request(id),
-        http_version VARCHAR,
-        status_code INTEGER,
-        timestamp TIMESTAMP
-    );
-
-    CREATE TABLE IF NOT EXISTS fuzzed_response_headers (
-        id SERIAL PRIMARY KEY,
-        fuzzed_response_id INTEGER REFERENCES fuzzed_response(id),
-        key VARCHAR,
-        value TEXT
-    );
-
-    CREATE TABLE IF NOT EXISTS fuzzed_response_body (
-        id SERIAL PRIMARY KEY,
-        fuzzed_response_id INTEGER REFERENCES fuzzed_response(id),
-        content_type VARCHAR,
-        charset VARCHAR,
-        content_length INTEGER,
-        content_encoding VARCHAR,
-        body TEXT
-    );
-    """
-
-    cur.execute(table_sql)
-    conn.commit()
-    cur.close()
-    conn.close()
-    print("✅ 모든 테이블 생성 완료")
->>>>>>> 573a9e48
 
 
 # 실행
